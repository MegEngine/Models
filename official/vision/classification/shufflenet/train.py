# -*- coding: utf-8 -*-
# MIT License
#
# Copyright (c) 2019 Megvii Technology
#
# Permission is hereby granted, free of charge, to any person obtaining a copy
# of this software and associated documentation files (the "Software"), to deal
# in the Software without restriction, including without limitation the rights
# to use, copy, modify, merge, publish, distribute, sublicense, and/or sell
# copies of the Software, and to permit persons to whom the Software is
# furnished to do so, subject to the following conditions:

# The above copyright notice and this permission notice shall be included in all
# copies or substantial portions of the Software.

# THE SOFTWARE IS PROVIDED "AS IS", WITHOUT WARRANTY OF ANY KIND, EXPRESS OR
# IMPLIED, INCLUDING BUT NOT LIMITED TO THE WARRANTIES OF MERCHANTABILITY,
# FITNESS FOR A PARTICULAR PURPOSE AND NONINFRINGEMENT. IN NO EVENT SHALL THE
# AUTHORS OR COPYRIGHT HOLDERS BE LIABLE FOR ANY CLAIM, DAMAGES OR OTHER
# LIABILITY, WHETHER IN AN ACTION OF CONTRACT, TORT OR OTHERWISE, ARISING FROM,
# OUT OF OR IN CONNECTION WITH THE SOFTWARE OR THE USE OR OTHER DEALINGS IN THE
# SOFTWARE.
#
# ------------------------------------------------------------------------------
# MegEngine is Licensed under the Apache License, Version 2.0 (the "License")
#
# Copyright (c) 2014-2020 Megvii Inc. All rights reserved.
#
# Unless required by applicable law or agreed to in writing,
# software distributed under the License is distributed on an
# "AS IS" BASIS, WITHOUT ARRANTIES OR CONDITIONS OF ANY KIND, either express or implied.
#
# This file has been modified by Megvii ("Megvii Modifications").
# All Megvii Modifications are Copyright (C) 2014-2019 Megvii Inc. All rights reserved.
# ------------------------------------------------------------------------------
import argparse
import multiprocessing as mp
import os
import time

import megengine as mge
import megengine.data as data
import megengine.data.transform as T
import megengine.distributed as dist
import megengine.functional as F
import megengine.jit as jit
import megengine.optimizer as optim

import model as M

logger = mge.get_logger(__name__)


def main():
    parser = argparse.ArgumentParser()
    parser.add_argument("-a", "--arch", default="shufflenet_v2_x1_0", type=str)
    parser.add_argument("-d", "--data", default=None, type=str)
    parser.add_argument("-s", "--save", default="/data/models", type=str)

    parser.add_argument("-b", "--batch-size", default=128, type=int)
    parser.add_argument("--learning-rate", default=0.0625, type=float)
    parser.add_argument("--momentum", default=0.9, type=float)
    parser.add_argument("--weight-decay", default=4e-5, type=float)
    parser.add_argument("--steps", default=300000, type=int)

    parser.add_argument("-n", "--ngpus", default=None, type=int)
    parser.add_argument("-w", "--workers", default=4, type=int)
    parser.add_argument("--report-freq", default=50, type=int)
    args = parser.parse_args()

    save_dir = os.path.join(args.save, args.arch)
    if not os.path.exists(save_dir):
        os.makedirs(save_dir)
    mge.set_log_file(os.path.join(save_dir, "log.txt"))

    world_size = mge.get_device_count("gpu") if args.ngpus is None else args.ngpus

    if world_size > 1:
        # scale learning rate by number of gpus
        args.learning_rate *= world_size
        # start distributed training, dispatch sub-processes
        mp.set_start_method("spawn")
        processes = []
        for rank in range(world_size):
            p = mp.Process(target=worker, args=(rank, world_size, args))
            p.start()
            processes.append(p)

        for p in processes:
            p.join()
    else:
        worker(0, 1, args)


def get_parameters(model):
    group_no_weight_decay = []
    group_weight_decay = []
    for pname, p in model.named_parameters(requires_grad=True):
        if pname.find("weight") >= 0 and len(p.shape) > 1:
            # print("include ", pname, p.shape)
            group_weight_decay.append(p)
        else:
            # print("not include ", pname, p.shape)
            group_no_weight_decay.append(p)
    assert len(list(model.parameters())) == len(group_weight_decay) + len(
        group_no_weight_decay
    )
    groups = [
        dict(params=group_weight_decay),
        dict(params=group_no_weight_decay, weight_decay=0.0),
    ]
    return groups


<<<<<<< HEAD
def infinite_iter(loader):
    iterator = iter(loader)
    while True:
        try:
            return next(iterator)
        except StopIteration:
            iterator = iter(loader)
            return next(iterator)


=======
>>>>>>> 1e7e9023
def worker(rank, world_size, args):
    # pylint: disable=too-many-statements

    if world_size > 1:
        # Initialize distributed process group
        logger.info("init distributed process group {} / {}".format(rank, world_size))
        dist.init_process_group(
            master_ip="localhost",
            master_port=23456,
            world_size=world_size,
            rank=rank,
            dev=rank,
        )

    save_dir = os.path.join(args.save, args.arch)

    model = getattr(M, args.arch)()

    optimizer = optim.SGD(
        get_parameters(model),
        lr=args.learning_rate,
        momentum=args.momentum,
        weight_decay=args.weight_decay,
    )

    # Define train and valid graph
    @jit.trace(symbolic=True)
    def train_func(image, label):
        model.train()
        logits = model(image)
        loss = F.cross_entropy_with_softmax(logits, label, label_smooth=0.1)
        acc1, acc5 = F.accuracy(logits, label, (1, 5))
        optimizer.backward(loss)  # compute gradients
        if dist.is_distributed():  # all_reduce_mean
            loss = dist.all_reduce_sum(loss, "train_loss") / dist.get_world_size()
            acc1 = dist.all_reduce_sum(acc1, "train_acc1") / dist.get_world_size()
            acc5 = dist.all_reduce_sum(acc5, "train_acc5") / dist.get_world_size()
        return loss, acc1, acc5

    @jit.trace(symbolic=True)
    def valid_func(image, label):
        model.eval()
        logits = model(image)
        loss = F.cross_entropy_with_softmax(logits, label, label_smooth=0.1)
        acc1, acc5 = F.accuracy(logits, label, (1, 5))
        if dist.is_distributed():  # all_reduce_mean
            loss = dist.all_reduce_sum(loss, "valid_loss") / dist.get_world_size()
            acc1 = dist.all_reduce_sum(acc1, "valid_acc1") / dist.get_world_size()
            acc5 = dist.all_reduce_sum(acc5, "valid_acc5") / dist.get_world_size()
        return loss, acc1, acc5

    # Build train and valid datasets
    logger.info("preparing dataset..")
    train_dataset = data.dataset.ImageNet(args.data, train=True)
    train_sampler = data.Infinite(data.RandomSampler(
        train_dataset, batch_size=args.batch_size, drop_last=True
    ))
    train_queue = data.DataLoader(
        train_dataset,
        sampler=train_sampler,
        transform=T.Compose(
            [
                T.RandomResizedCrop(224),
                T.RandomHorizontalFlip(),
                T.ColorJitter(brightness=0.4, contrast=0.4, saturation=0.4),
                T.Normalize(
                    mean=[103.530, 116.280, 123.675], std=[57.375, 57.120, 58.395]
                ),  # BGR
                T.ToMode("CHW"),
            ]
        ),
        num_workers=args.workers,
    )

    valid_dataset = data.dataset.ImageNet(args.data, train=False)
    valid_sampler = data.SequentialSampler(
        valid_dataset, batch_size=100, drop_last=False
    )
    valid_queue = data.DataLoader(
        valid_dataset,
        sampler=valid_sampler,
        transform=T.Compose(
            [
                T.Resize(256),
                T.CenterCrop(224),
                T.Normalize(
                    mean=[103.530, 116.280, 123.675], std=[57.375, 57.120, 58.395]
                ),  # BGR
                T.ToMode("CHW"),
            ]
        ),
        num_workers=args.workers,
    )

    # Start training
    objs = AverageMeter("Loss")
    top1 = AverageMeter("Acc@1")
    top5 = AverageMeter("Acc@5")
    total_time = AverageMeter("Time")

    t = time.time()
    for step in range(0, args.steps + 1250 + 1):
        # Linear learning rate decay
        decay = 1.0
        decay = 1 - float(step) / args.steps if step < args.steps else 0.0
        for param_group in optimizer.param_groups:
            param_group["lr"] = args.learning_rate * decay

        image, label = next(train_queue)
        image = image.astype("float32")
        label = label.astype("int32")

        n = image.shape[0]

        optimizer.zero_grad()
        loss, acc1, acc5 = train_func(image, label)
        optimizer.step()

        top1.update(100 * acc1.numpy()[0], n)
        top5.update(100 * acc5.numpy()[0], n)
        objs.update(loss.numpy()[0], n)
        total_time.update(time.time() - t)
        t = time.time()
        if step % args.report_freq == 0 and rank == 0:
            logger.info(
                "TRAIN %06d %f %s %s %s %s",
                step,
                args.learning_rate * decay,
                objs,
                top1,
                top5,
                total_time,
            )
            objs.reset()
            top1.reset()
            top5.reset()
            total_time.reset()
        if step % 10000 == 0 and rank == 0:
            logger.info("SAVING %06d", step)
            mge.save(
                model.state_dict(),
                os.path.join(save_dir, "checkpoint-{:06d}.pkl".format(step)),
            )
        if step % 10000 == 0 and step != 0:
            _, valid_acc, valid_acc5 = infer(valid_func, valid_queue, args)
            logger.info("TEST %06d %f, %f", step, valid_acc, valid_acc5)

    mge.save(
        model.state_dict(), os.path.join(save_dir, "checkpoint-{:06d}.pkl".format(step))
    )
    _, valid_acc, valid_acc5 = infer(valid_func, valid_queue, args)
    logger.info("TEST %06d %f, %f", step, valid_acc, valid_acc5)


def infer(model, data_queue, args):
    objs = AverageMeter("Loss")
    top1 = AverageMeter("Acc@1")
    top5 = AverageMeter("Acc@5")
    total_time = AverageMeter("Time")

    t = time.time()
    for step, (image, label) in enumerate(data_queue):
        n = image.shape[0]
        image = image.astype("float32")  # convert np.uint8 to float32
        label = label.astype("int32")

        loss, acc1, acc5 = model(image, label)

        objs.update(loss.numpy()[0], n)
        top1.update(100 * acc1.numpy()[0], n)
        top5.update(100 * acc5.numpy()[0], n)
        total_time.update(time.time() - t)
        t = time.time()

        if step % args.report_freq == 0 and dist.get_rank() == 0:
            logger.info(
                "Step %d, %s %s %s %s",
                step,
                objs,
                top1,
                top5,
                total_time,
            )

    return objs.avg, top1.avg, top5.avg


class AverageMeter:
    """Computes and stores the average and current value"""

    def __init__(self, name, fmt=":.3f"):
        self.name = name
        self.fmt = fmt
        self.reset()

    def reset(self):
        self.val = 0
        self.avg = 0
        self.sum = 0
        self.count = 0

    def update(self, val, n=1):
        self.val = val
        self.sum += val * n
        self.count += n
        self.avg = self.sum / self.count

    def __str__(self):
        fmtstr = "{name} {val" + self.fmt + "} ({avg" + self.fmt + "})"
        return fmtstr.format(**self.__dict__)


if __name__ == "__main__":
    main()<|MERGE_RESOLUTION|>--- conflicted
+++ resolved
@@ -112,19 +112,6 @@
     return groups
 
 
-<<<<<<< HEAD
-def infinite_iter(loader):
-    iterator = iter(loader)
-    while True:
-        try:
-            return next(iterator)
-        except StopIteration:
-            iterator = iter(loader)
-            return next(iterator)
-
-
-=======
->>>>>>> 1e7e9023
 def worker(rank, world_size, args):
     # pylint: disable=too-many-statements
 
